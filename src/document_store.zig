--- conflicted
+++ resolved
@@ -64,10 +64,6 @@
             .mem = text,
         },
     };
-<<<<<<< HEAD
-    try self.checkSanity(handle);
-=======
->>>>>>> dd8dc6d6
     const kv = try self.handles.getOrPutValue(uri, handle);
     return kv.value;
 }
@@ -234,12 +230,8 @@
 
 fn uriFromImportStr(store: *DocumentStore, allocator: *std.mem.Allocator, handle: Handle, import_str: []const u8) !?[]const u8 {
     return if (std.mem.eql(u8, import_str, "std"))
-<<<<<<< HEAD
-        if (store.std_uri) |std_root_uri| try std.mem.dupe(store.allocator, u8, std_root_uri) else {
-=======
         if (store.std_uri) |std_root_uri| try std.mem.dupe(allocator, u8, std_root_uri)
         else {
->>>>>>> dd8dc6d6
             std.debug.warn("Cannot resolve std library import, path is null.\n", .{});
             return null;
         }
@@ -249,13 +241,8 @@
         defer allocator.free(path);
 
         const dir_path = std.fs.path.dirname(path) orelse "";
-<<<<<<< HEAD
-        const import_path = try std.fs.path.resolve(store.allocator, &[_][]const u8{
-            dir_path, import_str,
-=======
         const import_path = try std.fs.path.resolve(allocator, &[_][]const u8 {
             dir_path, import_str
->>>>>>> dd8dc6d6
         });
 
         defer allocator.free(import_path);
